<<<<<<< HEAD
---
title: RAGalicious App (AIE3)
emoji: 👩‍🍳
colorFrom: purple
colorTo: blue
sdk: docker
pinned: false
license: mit
---

# 😋 Welcome to RAGalicious!

RAGalicious is a chatbot designed to help users discover delectable recipes from the NYTimes Cooking section. It simplifies the recipe discovery process, providing users inspiration based on ingredients, diet, occasion or equipment you have.

## Example prompts

- **Plan your daily meals:** E.g, "Give me ideas for making an easy weeknight dinner."
- **Get ready to host occasions:** E.g. "What are good dishes to make for Rosh Hashanah?"
- **Get scrappy with ingredients you already have:** E.g. "What can I make with pasta, lemon and chickpeas?"
=======
# RAGalicious Chatbot

RAGalicious a RAG-based chatbot designed to help users discover delectable recipes from the NYTimes Cooking section. It simplifies the recipe discovery process, providing users inspiration based on ingredients, diet, occasion or equipment you have.

## Deployment

- HF link: https://huggingface.co/spaces/mickkhaw/ragalicious-app

## Demo Day Materials

- Slides: https://docs.google.com/presentation/d/1NUhQ_vRF-rozlN1Eo5F66TFdm65jNyJ6iVJ8Ah23uPQ/edit?usp=sharing
- YouTube: link to come
>>>>>>> 51804037
<|MERGE_RESOLUTION|>--- conflicted
+++ resolved
@@ -1,24 +1,3 @@
-<<<<<<< HEAD
----
-title: RAGalicious App (AIE3)
-emoji: 👩‍🍳
-colorFrom: purple
-colorTo: blue
-sdk: docker
-pinned: false
-license: mit
----
-
-# 😋 Welcome to RAGalicious!
-
-RAGalicious is a chatbot designed to help users discover delectable recipes from the NYTimes Cooking section. It simplifies the recipe discovery process, providing users inspiration based on ingredients, diet, occasion or equipment you have.
-
-## Example prompts
-
-- **Plan your daily meals:** E.g, "Give me ideas for making an easy weeknight dinner."
-- **Get ready to host occasions:** E.g. "What are good dishes to make for Rosh Hashanah?"
-- **Get scrappy with ingredients you already have:** E.g. "What can I make with pasta, lemon and chickpeas?"
-=======
 # RAGalicious Chatbot
 
 RAGalicious a RAG-based chatbot designed to help users discover delectable recipes from the NYTimes Cooking section. It simplifies the recipe discovery process, providing users inspiration based on ingredients, diet, occasion or equipment you have.
@@ -30,5 +9,4 @@
 ## Demo Day Materials
 
 - Slides: https://docs.google.com/presentation/d/1NUhQ_vRF-rozlN1Eo5F66TFdm65jNyJ6iVJ8Ah23uPQ/edit?usp=sharing
-- YouTube: link to come
->>>>>>> 51804037
+- YouTube: link to come