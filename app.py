import os
import chainlit as cl
from dotenv import load_dotenv
from operator import itemgetter
from langchain_core.messages.ai import AIMessageChunk
from langchain.retrievers import EnsembleRetriever
from langchain_qdrant.vectorstores import Qdrant
from langchain_openai.embeddings import OpenAIEmbeddings
from langchain_openai.chat_models import ChatOpenAI
from langchain.prompts import ChatPromptTemplate
from langchain_huggingface import HuggingFaceEndpoint
from langchain_huggingface import HuggingFaceEndpointEmbeddings
from langchain_core.prompts import PromptTemplate
from langchain_core.runnables import RunnablePassthrough, RunnableParallel
from langchain.schema import StrOutputParser
from langchain.schema.runnable.config import RunnableConfig
from langchain_core.runnables import RunnableLambda

# modules for audio processing
import httpx
from chainlit.element import ElementBased
from io import BytesIO
from openai import AsyncOpenAI

client = AsyncOpenAI()

# ---- ENV VARIABLES ---- # 
load_dotenv()
OPENAI_API_KEY = os.environ.get("OPENAI_API_KEY")
QDRANT_CLOUD_KEY = os.environ.get("QDRANT_CLOUD_KEY")
QDRANT_CLOUD_URL = 'https://30591e3d-7092-41c4-95e1-4d3c7ef6e894.us-east4-0.gcp.cloud.qdrant.io'
ELEVENLABS_API_KEY = os.environ.get("ELEVENLABS_API_KEY")
ELEVENLABS_VOICE_ID = os.environ.get("ELEVENLABS_VOICE_ID")


# -- RETRIEVAL -- #

# Define embedding model
base_embeddings_model = OpenAIEmbeddings(
    model="text-embedding-3-small",
    openai_api_key=OPENAI_API_KEY
)

# Use a Qdrant VectorStore to embed and store our data
qdrant_descriptions = Qdrant.from_existing_collection(
    embedding=base_embeddings_model,
    # 3 vector indices - recipe_descriptions, recipe_nutrition, recipe_ingredients
    collection_name="recipe_descriptions",
    url=QDRANT_CLOUD_URL,
    api_key=QDRANT_CLOUD_KEY
)

qdrant_nutrition = Qdrant.from_existing_collection(
    embedding=base_embeddings_model,
    collection_name="recipe_nutrition",
    url=QDRANT_CLOUD_URL,
    api_key=QDRANT_CLOUD_KEY
)

qdrant_ingredients = Qdrant.from_existing_collection(
    embedding=base_embeddings_model,
    collection_name="recipe_ingredients",
    url=QDRANT_CLOUD_URL,
    api_key=QDRANT_CLOUD_KEY
)

# Convert retrieved documents to JSON-serializable format
descriptions_retriever = qdrant_descriptions.as_retriever(search_kwargs={"k": 20})
nutrition_retriever = qdrant_nutrition.as_retriever(search_kwargs={"k": 20})
ingredients_retriever = qdrant_ingredients.as_retriever(search_kwargs={"k": 20})

ensemble_retriever = EnsembleRetriever(
    retrievers=[
        descriptions_retriever,
        nutrition_retriever,
        ingredients_retriever,
    ],
    weights=[
        0.5,
        0.25,
        0.25,
])


# -- AUGMENTED -- #

# Define the LLM
base_llm = ChatOpenAI(
    model="gpt-4o", 
    openai_api_key=OPENAI_API_KEY, 
    tags=["base_llm"]
)

# Set up a prompt template
base_rag_prompt_template = """\
You are a friendly AI assistant. Using the provided context, please answer the user's question in a friendly, conversational tone. 

Provide the top 3 options if available. For each option, provide the following information:
1. A brief description of the recipe
2. The URL of the recipe
3. The ratings and number of ratings

If you don't know the answer based on the context, say you don't know. 

Subsequently, if asked for the full recipe or instructions, or if the user indicates a preferred options, provide the full recipe or instructions. 

You no longer need to provide a brief description, the URL,the ratings and number of ratings once the user has made a selection.

After providing your answer, always prompt the user for feedback or more questions in order to continue the conversation.

Context:
{context}

Question:
{question}
"""

base_rag_prompt = ChatPromptTemplate.from_template(base_rag_prompt_template)

def retriever_output_handler(documents):
    print("returning total results count: ", len(documents))
    for doc in documents: 
        print(f"""{doc.metadata['_collection_name'].ljust(20)} - {doc.metadata['url']} - """)
    
    return documents


# -- GENERATION -- #

<<<<<<< HEAD
=======
# Conversation starters for the 1st screen
>>>>>>> 63c4df8c
@cl.set_starters
async def set_starters():
    return [
        cl.Starter(
            label="Plan your daily meals",
            message="Give me ideas for making an easy weeknight dinner.",
<<<<<<< HEAD
            icon="",
            ),
        cl.Starter(
            label="Get ready to host occasions",
            message="What are good dishes to make for Rosh Hashanah?",
            icon="",
            ),
        cl.Starter(
            label="Get scrappy with ingredients that you already have",
            message="What can I make with pasta, lemon and chickpeas?",
            icon="",
            )
    ]

# Chat Start Function: Initialize a RAG chain at the start of each chat session.
=======
            icon="/public/meals4.svg",
            ),
        cl.Starter(
            label="Ideas for special occasions",
            message="What are good dishes to make for Rosh Hashanah?",
            icon="/public/occasion4.svg",
            ),
        cl.Starter(
            label="Make something with ingredients you have",
            message="What can I make with pasta, lemon and chickpeas?",
            icon="/public/ingredients4.svg",
            )
    ]

# This function can be used to rename the 'author' of a message. 
@cl.author_rename
def rename(orig_author: str):
    rename_dict = {
        "Assistant" : "RAGalicious"
    }
    return rename_dict.get(orig_author, orig_author)

# Chat Start Function: Initialize a RAG (Retrieval-Augmented Generation) chain at the start of each chat session.
>>>>>>> 63c4df8c
@cl.on_chat_start
async def start_chat():
    """
    This function will be called at the start of every user session. 
    We will build our LCEL RAG chain here, and store it in the user session. 
    The user session is a dictionary that is unique to each user session, and is stored in the memory of the server.
    """ 
    base_rag_chain = (
        # INVOKE CHAIN WITH: {"question" : "<<SOME USER QUESTION>>"}
        # "question" : populated by getting the value of the "question" key
        # "context"  : populated by getting the value of the "question" key and chaining it into the base_retriever
        {"context": itemgetter("question") | ensemble_retriever |  RunnableLambda(retriever_output_handler) , "question": itemgetter("question")}
        # "context"  : is assigned to a RunnablePassthrough object (will not be called or considered in the next step)
        #              by getting the value of the "context" key from the previous step
        | RunnablePassthrough.assign(context=itemgetter("context"))
        # "response" : the "context" and "question" values are used to format our prompt object and then piped
        #              into the LLM and stored in a key called "response"
        # "context"  : populated by getting the value of the "context" key from the previous step
        | {"response": base_rag_prompt | base_llm | StrOutputParser(), "context": itemgetter("context")}
    )
    cl.user_session.set("base_rag_chain", base_rag_chain)

# Message Handling Function: Process and respond to user messages using the RAG chain.
@cl.on_message  
async def main(message: cl.Message):
    """
    This function will be called every time a message is recieved from a session.
    We will use the LCEL RAG chain to generate a response to the user question.
    The LCEL RAG chain is stored in the user session, and is unique to each user session - this is why we can access it here.
    """
    base_rag_chain = cl.user_session.get("base_rag_chain")
    msg = cl.Message(content="")
    async for chunk in base_rag_chain.astream(
        {"question": message.content},
        config=RunnableConfig(callbacks=[cl.LangchainCallbackHandler()]),
    ):
        if isinstance(chunk, dict) and 'response' in chunk and isinstance(chunk['response'], str):
            await msg.stream_token(chunk['response'])

    await msg.send()

# Speech-to-Text Function: Convert audio file to text
@cl.step(type="tool")
async def speech_to_text(audio_file):
    response = await client.audio.transcriptions.create(
        model="whisper-1", 
        file=audio_file
    )
    return response.text

# Generate Text Answer Function: Take the output of Speech-to-Text and generate a text answer
@cl.step(type="tool")
async def generate_text_answer(transcription):
    base_rag_chain = cl.user_session.get("base_rag_chain")
    msg = cl.Message(content="")
    async for chunk in base_rag_chain.astream(
        {"question": transcription},
        config=RunnableConfig(callbacks=[cl.LangchainCallbackHandler()]),
    ):
        if isinstance(chunk, dict) and 'response' in chunk and isinstance(chunk['response'], str):
            await msg.stream_token(chunk['response'])

    return msg.content

# Text-to-Speech Function: Take the text answer generated and convert it to an audio file
@cl.step(type="tool")
async def text_to_speech(text: str, mime_type: str):
    CHUNK_SIZE = 2048 # try 4096 or 8192 if getting read timeout error. the bigger the chunk size, the fewer API calls but longer wait time
    url = f"https://api.elevenlabs.io/v1/text-to-speech/{ELEVENLABS_VOICE_ID}"
    headers = {
    "Accept": mime_type,
    "Content-Type": "application/json",
    "xi-api-key": ELEVENLABS_API_KEY
    }
    data = {
        "text": text,
        "model_id": "eleven_monolingual_v1",
        "voice_settings": {
            "stability": 0.5,
            "similarity_boost": 0.5
        }
    }
    
    # make an async HTTP POST request to the ElevenLabs API to convert text to speech and return an audio file
    async with httpx.AsyncClient(timeout=60.0) as client:
        response = await client.post(url, json=data, headers=headers)
        response.raise_for_status()  # Ensure we notice bad responses
        buffer = BytesIO()
        buffer.name = f"output_audio.{mime_type.split('/')[1]}"
        async for chunk in response.aiter_bytes(chunk_size=CHUNK_SIZE):
            if chunk:
                buffer.write(chunk)
        
        buffer.seek(0)
        return buffer.name, buffer.read()


# ---- AUDIO PROCESSING ---- # 

# Audio Chunk Function: Process audio chunks as they arrive from the user's microphone
@cl.on_audio_chunk
async def on_audio_chunk(chunk: cl.AudioChunk):
    if chunk.isStart:
        buffer = BytesIO()
        # This is required for whisper to recognize the file type
        buffer.name = f"input_audio.{chunk.mimeType.split('/')[1]}"
        # Initialize the session for a new audio stream
        cl.user_session.set("audio_buffer", buffer)
        cl.user_session.set("audio_mime_type", chunk.mimeType)
    
    # For now, write the chunks to a buffer and transcribe the whole audio at the end
    cl.user_session.get("audio_buffer").write(chunk.data)

# Audio End Function: Process the audio file and generate a response
@cl.on_audio_end
async def on_audio_end(elements: list[ElementBased]):
    # Get the audio buffer from the session
    audio_buffer: BytesIO = cl.user_session.get("audio_buffer")
    audio_buffer.seek(0)  # Move the file pointer to the beginning
    audio_file = audio_buffer.read()
    audio_mime_type: str = cl.user_session.get("audio_mime_type")
    input_audio_el = cl.Audio(
        mime=audio_mime_type, content=audio_file, name=audio_buffer.name
    )
    await cl.Message(
        author="You", 
        type="user_message",
        content="",
        elements=[input_audio_el, *elements]
    ).send()
    
    whisper_input = (audio_buffer.name, audio_file, audio_mime_type)
    
    transcription = await speech_to_text(whisper_input)
    print("Transcription: ", transcription)
    text_answer = await generate_text_answer(transcription) # need to change this to generate answer based on base_rag_chain
    
    output_name, output_audio = await text_to_speech(text_answer, audio_mime_type)
    
    output_audio_el = cl.Audio(
        name=output_name,
        auto_play=True,
        mime=audio_mime_type,
        content=output_audio,
    )
    answer_message = await cl.Message(content="").send()
    answer_message.elements = [output_audio_el]
    await answer_message.update()<|MERGE_RESOLUTION|>--- conflicted
+++ resolved
@@ -127,33 +127,14 @@
 
 # -- GENERATION -- #
 
-<<<<<<< HEAD
-=======
+
 # Conversation starters for the 1st screen
->>>>>>> 63c4df8c
 @cl.set_starters
 async def set_starters():
     return [
         cl.Starter(
             label="Plan your daily meals",
             message="Give me ideas for making an easy weeknight dinner.",
-<<<<<<< HEAD
-            icon="",
-            ),
-        cl.Starter(
-            label="Get ready to host occasions",
-            message="What are good dishes to make for Rosh Hashanah?",
-            icon="",
-            ),
-        cl.Starter(
-            label="Get scrappy with ingredients that you already have",
-            message="What can I make with pasta, lemon and chickpeas?",
-            icon="",
-            )
-    ]
-
-# Chat Start Function: Initialize a RAG chain at the start of each chat session.
-=======
             icon="/public/meals4.svg",
             ),
         cl.Starter(
@@ -177,7 +158,7 @@
     return rename_dict.get(orig_author, orig_author)
 
 # Chat Start Function: Initialize a RAG (Retrieval-Augmented Generation) chain at the start of each chat session.
->>>>>>> 63c4df8c
+
 @cl.on_chat_start
 async def start_chat():
     """
